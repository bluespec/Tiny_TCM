--- conflicted
+++ resolved
@@ -186,8 +186,6 @@
    // ----------------------------------------------------------------
    // Misc. control and status
 
-<<<<<<< HEAD
-=======
    // ----------------
    // For ISA tests: watch memory writes to <tohost> addr
 
@@ -195,7 +193,6 @@
    method Action set_watch_tohost (Bool watch_tohost, Fabric_Addr tohost_addr);
 `endif
 
->>>>>>> 6c8a8261
 endinterface
    
 `ifndef Near_Mem_TCM
