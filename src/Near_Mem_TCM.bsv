--- conflicted
+++ resolved
@@ -387,8 +387,6 @@
    endinterface
 `endif
 
-<<<<<<< HEAD
-=======
    // ----------------
    // For ISA tests: watch memory writes to <tohost> addr
 `ifdef WATCH_TOHOST
@@ -397,7 +395,6 @@
    endmethod
 `endif
 
->>>>>>> 6c8a8261
 endmodule: mkNear_Mem
 
 `ifdef NM_AXI4_LITE
